--- conflicted
+++ resolved
@@ -83,14 +83,14 @@
         'correct "CREATE CONSTRAINT" SQL'
     );
 
-<<<<<<< HEAD
     is_deeply(
         $index1_def,
         [   'CREATE INDEX myfooindex on table1 (foo)',
             'CREATE INDEX mybarindex on table1 (bar)'
         ],
         'correct "CREATE INDEX" SQL'
-=======
+    );
+
     my $materialized_view = SQL::Translator::Schema::View->new(
         name    => 'matview',
         sql     => 'SELECT id, name FROM table3',
@@ -107,7 +107,6 @@
         [   "CREATE MATERIALIZED VIEW matview REFRESH START WITH SYSDATE NEXT SYSDATE + 5/1440 FORCE WITH ROWID AS\nSELECT id, name FROM table3"
         ],
         'correct "CREATE MATERIALZED VIEW" SQL'
->>>>>>> 6c2c0ae0
     );
 
 }
